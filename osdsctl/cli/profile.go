--- conflicted
+++ resolved
@@ -104,12 +104,8 @@
 	if err != nil {
 		Fatalln(HttpErrStrip(err))
 	}
-<<<<<<< HEAD
-	keys := KeyList{"Id", "CreatedAt", "UpdatedAt", "Name", "Description", "CustomProperties"}
-=======
 	keys := KeyList{"Id", "CreatedAt", "UpdatedAt", "Name", "Description", "StorageType", "ProvisioningProperties",
 		"ReplicationProperties", "SnapshotProperties", "DataProtectionProperties", "CustomProperties"}
->>>>>>> 30417d99
 	PrintDict(resp, keys, profileFormatters)
 }
 
@@ -119,12 +115,8 @@
 	if err != nil {
 		Fatalln(HttpErrStrip(err))
 	}
-<<<<<<< HEAD
-	keys := KeyList{"Id", "CreatedAt", "UpdatedAt", "Name", "Description", "CustomProperties"}
-=======
 	keys := KeyList{"Id", "CreatedAt", "UpdatedAt", "Name", "Description", "StorageType", "ProvisioningProperties",
 		"ReplicationProperties", "SnapshotProperties", "DataProtectionProperties", "CustomProperties"}
->>>>>>> 30417d99
 	PrintDict(resp, keys, profileFormatters)
 }
 
