--- conflicted
+++ resolved
@@ -52,15 +52,13 @@
 	return generateURL("block/snapshots", urlType, tenantId, in...)
 }
 
-<<<<<<< HEAD
+func GenerateReplicationURL(urlType int, tenantId string, in ...string) string {
+	return generateURL("block/replications", urlType, tenantId, in...)
+}
+
 func GenerateVolumeGroupURL(urlType int, tenantId string, in ...string) string {
 	return generateURL("block/volumeGroup", urlType, tenantId, in...)
-=======
-func GenerateReplicationURL(urlType int, tenantId string, in ...string) string {
-	return generateURL("block/replications", urlType, tenantId, in...)
->>>>>>> 66ce57cc
 }
-
 func generateURL(resource string, urlType int, tenantId string, in ...string) string {
 	// If project id is not specified, ignore it.
 	if tenantId == "" {
