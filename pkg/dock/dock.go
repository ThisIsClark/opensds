--- conflicted
+++ resolved
@@ -230,10 +230,6 @@
 		return pb.GenericResponseError(err), err
 	}
 
-<<<<<<< HEAD
-	log.Info("Snapshot Created Successfully")
-=======
->>>>>>> 6239010f
 	return pb.GenericResponseResult(snp), nil
 }
 
@@ -595,10 +591,6 @@
 	return pb.GenericResponseResult(nil), nil
 }
 
-<<<<<<< HEAD
-func (ds *dockServer) GetMetrics(context.Context, *pb.GetMetricsOpts) (*pb.GenericResponse, error) {
-	return nil, nil
-=======
 // GetMetrics method is only defined to make ProvisioinDock service consistent with
 // ProvisionController service, so this method is not allowed to be called.
 func (ds *dockServer) GetMetrics(context.Context, *pb.GetMetricsOpts) (*pb.GenericResponse, error) {
@@ -609,5 +601,4 @@
 // ProvisionController service, so this method is not allowed to be called.
 func (ds *dockServer) GetUrls(context.Context, *pb.NoParams) (*pb.GenericResponse, error) {
 	return nil, &model.NotImplementError{"method GetUrls has not been implemented yet"}
->>>>>>> 6239010f
 }