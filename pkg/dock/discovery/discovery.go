--- conflicted
+++ resolved
@@ -53,18 +53,7 @@
 
 func (dd *DockDiscoverer) Init() error {
 	// Load resource from specified file
-<<<<<<< HEAD
-	name2Backend := map[string]BackendProperties{
-		"ceph":   BackendProperties(CONF.Ceph),
-		"cinder": BackendProperties(CONF.Cinder),
-		"sample": BackendProperties(CONF.Sample),
-		"lvm":    BackendProperties(CONF.LVM),
-		"csi":    BackendProperties(CONF.CSI),
-	}
-
-=======
 	bm := GetBackendsMap()
->>>>>>> 627cb423
 	host, err := os.Hostname()
 	if err != nil {
 		log.Error("When get os hostname:", err)
@@ -163,4 +152,4 @@
 	}
 
 	return err
-}
+}