--- conflicted
+++ resolved
@@ -731,12 +731,7 @@
 		return
 	}
 
-<<<<<<< HEAD
-	// get profile
-	// If user doesn't specified profile, using profile derived form volume
-=======
 	// If user doesn't specified profile, using profile derived from volume
->>>>>>> 6239010f
 	if len(snapshot.ProfileId) == 0 {
 		log.Warning("User doesn't specified profile id, using profile derived from volume")
 		vol, err := db.C.GetVolume(ctx, snapshot.VolumeId)
